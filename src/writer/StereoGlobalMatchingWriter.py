--- conflicted
+++ resolved
@@ -29,20 +29,12 @@
        "num_disparities", "Semi-global matching number of disparities. Should be > 0 and divisible by 16. Type: int. Optional. Default value: 32"
        "min_disparity", "Semi-global matching minimum disparity. Type: int. Optional. Default value: 0"
        "avoid_rendering", "If true, exit. Type: bool. Optional. Defaut value: False."
-<<<<<<< HEAD
        "output_disparity", "Additionally outputs the disparity map. Type: bool. Default value: False"
        "rgb_output_key", "The key for the rgb data in the output. Type: string. Optional. default: colors."
        "resolution_x", "The resolution of the camera in x-direction. Necessary when checking, if there are obstacles in front of the camera.Type: int. Default value: 512."
        "resolution_y", "The resolution of the camera in y-direction. Necessary when checking, if there are obstacles in front of the camera. Type: int. Default value: 512."
        "pixel_aspect_x", "The aspect ratio of the camera's viewport. Necessary when checking, if there are obstacles in front of the camera. Type: float. Default value: 1."
-=======
-       "output_disparity", "Additionally outputs the disparity map. Type: bool. Optional. Default value: False"
-       "rgb_output_key", "The key for the rgb data in the output. Type: string. Optional. Default: colors."
-       "resolution_x", "The resolution of the camera in x-direction. Necessary when checking, if there are obstacles in front of the camera."
-       "resolution_y", "The resolution of the camera in y-direction. Necessary when checking, if there are obstacles in front of the camera."
-       "pixel_aspect_x", "The aspect ratio of the camera's viewport. Necessary when checking, if there are obstacles in front of the camera."
->>>>>>> 0e1d54b4
- 
+
     """
 
     def __init__(self, config):
