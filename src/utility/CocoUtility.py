--- conflicted
+++ resolved
@@ -48,16 +48,6 @@
             # Remove background
             unique_objects = np.delete(unique_objects, np.where(unique_objects == 0))
             for obj in unique_objects:
-<<<<<<< HEAD
-                binary_inst_mask = np.array([[1 if c == obj else 0 for c in r] for r in annotation])
-                category_info = {'id': int(obj), 'is_crowd': None}
-                annotation_info = PycocoCreatorTools.create_annotation_info(segmentation_id, image_id, category_info, binary_inst_mask)
-                if annotation_info is not None:
-                    coco_output["annotations"].append(annotation_info)
-                segmentation_id = segmentation_id + 1
-            image_id = image_id + 1
-        return coco_output
-=======
                 # Calc object mask
                 binary_inst_mask = np.where(segmentation_map == obj, 1, 0)
                 # Add coco info for object in this image
@@ -179,5 +169,4 @@
             polygon[polygon < 0] = 0
             polygons.append(polygon.tolist())
 
-        return polygons
->>>>>>> bd2baff1
+        return polygons