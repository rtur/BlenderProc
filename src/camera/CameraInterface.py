--- conflicted
+++ resolved
@@ -179,9 +179,5 @@
             cam2world_matrix = Matrix.Translation(Vector(position)) @ rotation_matrix.to_4x4()
         else: 
             cam2world_matrix = Matrix(np.array(config.get_list("cam2world_matrix")).reshape(4, 4).astype(np.float32))
-<<<<<<< HEAD
             cam2world_matrix = Utility.transform_matrix_to_blender_coord_frame(cam2world_matrix, self.source_frame)
-=======
-
->>>>>>> 9a384471
         return cam2world_matrix