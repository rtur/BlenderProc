import csv
import json
import math
import os

import bpy
from mathutils import Matrix

from src.loader.Loader import Loader
from src.utility.Utility import Utility


class SuncgLoader(Loader):
    """ Loads a house.json file into blender.

     - Loads all objects files specified in the house.json file.
     - Orders them hierarchically (level -> room -> object)
     - Writes metadata into the custom properties of each object

    **Configuration**:

    .. csv-table::
       :header: "Parameter", "Description"

       "path", "The path to the house.json file which should be loaded."
       "suncg_path", "The path to the suncg root directory which should be used for loading objects, rooms, textures etc."
    """

    def __init__(self, config):
        Loader.__init__(self, config)
        self.house_path = self.config.get_string("path")
        self.suncg_dir = self.config.get_string("suncg_path", os.path.join(os.path.dirname(self.house_path), "../.."))
        self._collection_of_loaded_objs = {}
        # there are only two types of materials, textures and diffuse
        self._collection_of_loaded_mats = {"texture": {}, "diffuse": {}}

    def run(self):
        with open(Utility.resolve_path(self.house_path), "r") as f:
            config = json.load(f)

        self._read_model_category_mapping(os.path.join('resources','suncg','Better_labeling_for_NYU.csv'))

        house_id = config["id"]

        for level in config["levels"]:
            # Build empty level object which acts as a parent for all rooms on the level
            level_obj = bpy.data.objects.new("Level#" + level["id"], None)
            level_obj["type"] = "Level"
            if "bbox" in level:
                level_obj["bbox"] = self._correct_bbox_frame(level["bbox"])
            else:
                print("Warning: The level with id " + level["id"] + " is missing the bounding box attribute in the given house.json file!")
            bpy.context.scene.collection.objects.link(level_obj)

            room_per_object = {}

            for node in level["nodes"]:
                # Skip invalid nodes (This is the same behavior as in the SUNCG Toolbox)
                if "valid" in node and node["valid"] == 0:
                    continue

                # Metadata is directly stored in the objects custom data
                metadata = {
                    "type": node["type"]
                }

                if "modelId" in node:
                    metadata["modelId"] = node["modelId"]

                    if node["modelId"] in self.object_fine_grained_label_map:
                        metadata["fine_grained_class"] = self.object_fine_grained_label_map[node["modelId"]]
                        metadata["coarse_grained_class"] = self.object_coarse_grained_label_map[node["modelId"]]
                        metadata["category_id"] = self._get_label_id(node["modelId"])

                if "bbox" in node:
                    metadata["bbox"] = self._correct_bbox_frame(node["bbox"])

                if "transform" in node:
                    transform = Matrix([node["transform"][i*4:(i+1)*4] for i in range(4)])
                    # Transpose, as given transform matrix was col-wise, but blender expects row-wise
                    transform.transpose()
                else:
                    transform = None

                if "materials" in node:
                    material_adjustments = node["materials"]
                else:
                    material_adjustments = []

                # Lookup if the object belongs to a room
                object_id = int(node["id"].split("_")[-1])
                if object_id in room_per_object:
                    parent = room_per_object[object_id]
                else:
                    parent = level_obj

                if node["type"] == "Room":
                    self._load_room(node, metadata, material_adjustments, transform, house_id, level_obj, room_per_object)
                elif node["type"] == "Ground":
                    self._load_ground(node, metadata, material_adjustments, transform, house_id, parent)
                elif node["type"] == "Object":
                    self._load_object(node, metadata, material_adjustments, transform, parent)
                elif node["type"] == "Box":
                    self._load_box(node, material_adjustments, transform, parent)
        self._rename_materials()

    def _rename_materials(self):
        """
        Rename all materials based on their texture if they have one

        This makes the accessing later on easier
        """

        for material in bpy.data.materials:
            if material.use_nodes:
                nodes = material.node_tree.nodes
                textures = Utility.get_nodes_with_type(nodes, "ShaderNodeTexImage")
                if len(textures) == 1:
                    material.name = textures[0].image.name


    def _load_room(self, node, metadata, material_adjustments, transform, house_id, parent, room_per_object):
        """ Load the room specified in the given node.

        :param node: The node dict which contains information from house.json..
        :param metadata: A dict of metadata which will be written into the object's custom data.
        :param material_adjustments: Adjustments to the materials which were specified inside house.json.
        :param transform: The transformation that should be applied to the loaded objects.
        :param house_id: The id of the current house.
        :param parent: The parent object to which the room should be linked
        :param room_per_object: A dict for object -> room lookup (Will be written into)
        """
        # Build empty room object which acts as a parent for all objects inside
        room_obj = bpy.data.objects.new("Room#" + node["id"], None)
        room_obj["type"] = "Room"
        room_obj["bbox"] = self._correct_bbox_frame(node["bbox"])
        room_obj["roomTypes"] = node["roomTypes"]
        room_obj.parent = parent
        bpy.context.scene.collection.objects.link(room_obj)
        # Store indices of all contained objects in
        if "nodeIndices" in node:
            for child_id in node["nodeIndices"]:
                room_per_object[child_id] = room_obj

        if "hideFloor" not in node or node["hideFloor"] != 1:
            metadata["type"] = "Floor"
            metadata["category_id"] = self.label_index_map["floor"]
            metadata["fine_grained_class"] = "floor"
            self._load_obj(os.path.join(self.suncg_dir, "room", house_id, node["modelId"] + "f.obj"), metadata, material_adjustments, transform, room_obj)

        if "hideCeiling" not in node or node["hideCeiling"] != 1:
            metadata["type"] = "Ceiling"
            metadata["category_id"] = self.label_index_map["ceiling"]
            metadata["fine_grained_class"] = "ceiling"
            self._load_obj(os.path.join(self.suncg_dir, "room", house_id, node["modelId"] + "c.obj"), metadata, material_adjustments, transform, room_obj)

        if "hideWalls" not in node or node["hideWalls"] != 1:
            metadata["type"] = "Wall"
            metadata["category_id"] = self.label_index_map["wall"]
            metadata["fine_grained_class"] = "wall"
            self._load_obj(os.path.join(self.suncg_dir, "room", house_id, node["modelId"] + "w.obj"), metadata, material_adjustments, transform, room_obj)

    def _load_ground(self, node, metadata, material_adjustments, transform, house_id, parent):
        """ Load the ground specified in the given node.

        :param node: The node dict which contains information from house.json..
        :param metadata: A dict of metadata which will be written into the object's custom data.
        :param material_adjustments: Adjustments to the materials which were specified inside house.json.
        :param transform: The transformation that should be applied to the loaded objects.
        :param house_id: The id of the current house.
        :param parent: The parent object to which the ground should be linked
        """
        metadata["type"] = "Ground"
        metadata["category_id"] = self.label_index_map["floor"]
        metadata["fine_grained_class"] = "ground"
        self._load_obj(os.path.join(self.suncg_dir, "room", house_id, node["modelId"] + "f.obj"), metadata, material_adjustments, transform, parent)

    def _load_object(self, node, metadata, material_adjustments, transform, parent):
        """ Load the object specified in the given node.

        :param node: The node dict which contains information from house.json..
        :param metadata: A dict of metadata which will be written into the object's custom data.
        :param material_adjustments: Adjustments to the materials which were specified inside house.json.
        :param transform: The transformation that should be applied to the loaded objects.
        :param parent: The parent object to which the ground should be linked
        """
        if "state" not in node or node["state"] == 0:
            self._load_obj(os.path.join(self.suncg_dir, "object", node["modelId"], node["modelId"] + ".obj"), metadata, material_adjustments, transform, parent)
        else:
            self._load_obj(os.path.join(self.suncg_dir, "object", node["modelId"], node["modelId"] + "_0.obj"), metadata, material_adjustments, transform, parent)

    def _correct_bbox_frame(self, bbox):
        """ Corrects the coordinate frame of the given bbox.

        :param bbox: The bbox.
        :return: The corrected bbox.
        """
        return {
            "min": Utility.transform_point_to_blender_coord_frame(bbox["min"], ["X", "-Z", "Y"]),
            "max": Utility.transform_point_to_blender_coord_frame(bbox["max"], ["X", "-Z", "Y"])
        }

    def _load_box(self, node, material_adjustments, transform, parent):
        """ Creates a cube inside blender which follows the specifications of the given node.

        :param node: The node dict which contains information from house.json..
        :param material_adjustments: Adjustments to the materials which were specified inside house.json.
        :param transform: The transformation that should be applied to the loaded objects.
        :param parent: The parent object to which the ground should be linked
        """
        bpy.ops.mesh.primitive_cube_add(location=(0, 0, 0))
        box = bpy.context.object
        box.name = "Box#" + node["id"]
        box.matrix_world = Matrix.Identity(4)
        # Scale the cube to the required dimensions
        box.matrix_world @= Matrix.Scale(node["dimensions"][0] / 2, 4, (1.0, 0.0, 0.0)) @ Matrix.Scale(node["dimensions"][1] / 2, 4, (0.0, 1.0, 0.0)) @ Matrix.Scale(node["dimensions"][2] / 2, 4, (0.0, 0.0, 1.0))

        # Create UV mapping (beforehand we apply the scaling from the previous step, such that the resulting uv mapping has the correct aspect)
        bpy.ops.object.transform_apply(scale=True)
        bpy.ops.object.editmode_toggle()
        bpy.ops.uv.cube_project()
        bpy.ops.object.editmode_toggle()

        # Create an empty material which is filled in the next step
        mat = bpy.data.materials.new(name="material_0")
        mat.use_nodes = True
        box.data.materials.append(mat)

        self._transform_and_colorize_object(box, material_adjustments, transform, parent)
        # set class to void
        box["category_id"] = self.label_index_map["void"]
        # Rotate cube to match objects loaded from .obj, has to be done after transformations have been applied
        box.matrix_world = Matrix.Rotation(math.radians(90), 4, "X") @ box.matrix_world

    def _load_obj(self, path, metadata, material_adjustments, transform=None, parent=None):
        """ Load the wavefront object file from the given path and adjust according to the given arguments.

        :param path: The path to the .obj file.
        :param metadata: A dict of metadata which will be written into the object's custom data.
        :param material_adjustments: Adjustments to the materials which were specified inside house.json.
        :param transform: The transformation that should be applied to the loaded objects.
        :param parent: The parent object to which the object should be linked
        """
        if not os.path.exists(path):
            print("Warning: " + path + " is missing")
        else:
            object_already_loaded = path in self._collection_of_loaded_objs
            loaded_objects = Utility.import_objects(filepath=path, cached_objects=self._collection_of_loaded_objs)
            if object_already_loaded:
                print("Duplicate object: {}".format(path))
                for object in loaded_objects:
                    # the original object matrix from the .obj loader -> is not an identity matrix
                    object.matrix_world = Matrix([[1, 0, 0, 0], [0, 0, -1, 0], [0, 1, 0, 0], [0, 0, 0, 1]])
                    # remove all custom properties
                    keys = object.keys()
                    for key in keys:
                        del object[key]
            # Go through all imported objects
            for object in loaded_objects:
                for key in metadata.keys():
                    object[key] = metadata[key]

                self._transform_and_colorize_object(object, material_adjustments, transform, parent)

            # Set the physics property of all imported objects
            self._set_properties(bpy.context.selected_objects)

    def _transform_and_colorize_object(self, object, material_adjustments, transform=None, parent=None):
        """ Applies the given transformation to the object and refactors its materials.

        Material is replaced with an existing material if possible or is changed according to the material_adjustments

        :param object: The object to use.
        :param material_adjustments: A list of adjustments to make. (Each element i corresponds to material_i)
        :param transform: The transformation matrix to apply
        :param parent: The parent object to which the object should be linked
        """
        if parent is not None:
            object.parent = parent

        if transform is not None:
            # Apply transformation
            object.matrix_world @= transform


        for mat_slot in object.material_slots:
            mat = mat_slot.material

            # the material name of an object contains a nr, which is mentioned in the material_adjustments
            index = mat.name[mat.name.find("_") + 1:]
            if "." in index:
                index = index[:index.find(".")]
            index = int(index)

            # check if this index is mentioned in material_adjustments and if a texture is necessary
            force_texture = index < len(material_adjustments) and "texture" in material_adjustments[index]
            self._recreate_material_nodes(mat, force_texture)

            if index < len(material_adjustments):
                self._adjust_material_nodes(mat, material_adjustments[index])
            mat_type, value = self._get_type_and_value_from_mat(mat)
            current_mats = self._collection_of_loaded_mats[mat_type]
            if value in current_mats:
                mat_slot.material = current_mats[value]
            else:
                # save the current material for later
                current_mats[value] = mat


    def _get_type_and_value_from_mat(self, mat):
        """
        Returns the type of the material -> either diffuse or with texture (there are only two in SUNCG)
        :param mat: the material where the type and value should be determined
        :return mat_type, value: mat_type is either "diffuse" or "texture", the value contains either name of the
                                 image or the color mapped to an RGB string of the values
        """
        nodes = mat.node_tree.nodes
        image_node = Utility.get_nodes_with_type(nodes, 'TexImage')
        if len(image_node) == 1:
            # there is an image node -> type texture
            mat_type = "texture"
            image_node = image_node[0]
            if image_node.image is None:
                raise Exception("The image does not have a texture for material: {}".format(mat.name))
            value = image_node.image.name
            if "." in value:
                value = value[:value.find(".")]
        else:
            mat_type = "diffuse"
            principled_node = Utility.get_nodes_with_type(nodes, "BsdfPrincipled")
            if len(principled_node) == 1:
                principled_node = principled_node[0]
            else:
                raise Exception("This material has not one principled shader node, mat: {}".format(mat.name))
            color = principled_node.inputs["Base Color"].default_value
            value = "_".join([str(int(255.*ele)) for ele in color])
        return mat_type, value

    def _recreate_material_nodes(self, mat, force_texture):
        """ Remove all nodes and recreate a diffuse node, optionally with texture.

        This will replace all material nodes with only a diffuse and a texturing node (to speedup rendering).

        :param mat: The blender material
        :param force_texture: True, if there always should be a texture node created even if the material has at the moment no texture
        """
        nodes = mat.node_tree.nodes
        links = mat.node_tree.links
        image_node = Utility.get_nodes_with_type(nodes, 'TexImage')
        # if there is no image no create one
        if force_texture and len(image_node) == 0:
            # The principled BSDF node contains all imported material properties
            principled_node = Utility.get_nodes_with_type(nodes, "BsdfPrincipled")
            if len(principled_node) == 1:
                principled_node = principled_node[0]
            else:
                raise Exception("This material has not one principled shader node, mat: {}".format(mat.name))

            uv_node = nodes.new(type='ShaderNodeTexCoord')
            # create an image node and link it
            image_node = nodes.new(type='ShaderNodeTexImage')
            links.new(uv_node.outputs['UV'], image_node.inputs['Vector'])
            links.new(image_node.outputs['Color'], principled_node.inputs['Base Color'])


    def _adjust_material_nodes(self, mat, adjustments):
        """ Adjust the material node of the given material according to the given adjustments.

        Textures or diffuse colors will be changed according to the given material_adjustments.

        :param mat: The blender material.
        :param adjustments: A dict containing a new "diffuse" color or a new "texture" path
        """
        nodes = mat.node_tree.nodes

        if "diffuse" in adjustments:
            principle_node = Utility.get_nodes_with_type(nodes, "BsdfPrincipled")
            if len(principle_node) == 1:
                principle_node = principle_node[0]
            else:
                raise Exception("There is not one diffuse node in this material: {}".format(mat.name))
            principle_node.inputs['Base Color'].default_value = Utility.hex_to_rgba(adjustments["diffuse"])

        if "texture" in adjustments:
            image_path = os.path.join(self.suncg_dir, "texture", adjustments["texture"])
            image_path = Utility.resolve_path(image_path)

            if os.path.exists(image_path + ".png"):
                image_path += ".png"
            else:
                image_path += ".jpg"

<<<<<<< HEAD
            image_node = Utility.get_nodes_with_type(nodes, "TexImage")
=======
            image_node = Utility.get_nodes_with_type(nodes, "ShaderNodeTexImage")
>>>>>>> 47df595c
            if image_node and len(image_node) == 1:
                image_node = image_node[0]
            else:
                raise Exception("There is not one image node in this material: {}".format(mat.name))
            if os.path.exists(image_path):
                image_node.image = bpy.data.images.load(image_path, check_existing=True)
            else:
                print("Warning: Cannot load texture, path does not exist: {}, remove image node again".format(image_path))
                nodes.remove(image_node)

    def _read_model_category_mapping(self, path):
        """ Reads in the model category mapping csv.

        :param path: The path to the csv file.
        """
        self.labels = set()     
        self.windows = []       
        self.object_label_map = {}      
        self.object_fine_grained_label_map = {}
        self.object_coarse_grained_label_map = {}          
        self.label_index_map = {}       
        
        with open(Utility.resolve_path(path), 'r') as csvfile:      
            reader = csv.DictReader(csvfile)        
            for row in reader:      
                self.labels.add(row["nyuv2_40class"])       
                self.object_label_map[row["model_id"]] = row["nyuv2_40class"]       
                self.object_fine_grained_label_map[row["model_id"]] = row["fine_grained_class"]     
                self.object_coarse_grained_label_map[row["model_id"]] = row["coarse_grained_class"]     
        
        self.labels = sorted(list(self.labels))
        bpy.data.scenes["Scene"]["num_labels"] = len(self.labels)
        self.label_index_map = {self.labels[i]:i for i in range(len(self.labels))}
        # Use the void category as label for the world background
        bpy.context.scene.world["category_id"] = self.label_index_map["void"]

    def _get_label_id(self, obj_id):
        """ Returns the label id for an object with the given model_id.

        :param obj_id: The model_id of the object.
        :return: The corresponding label index.
        """
        return self.label_index_map[self.object_label_map[obj_id]]<|MERGE_RESOLUTION|>--- conflicted
+++ resolved
@@ -390,11 +390,7 @@
             else:
                 image_path += ".jpg"
 
-<<<<<<< HEAD
-            image_node = Utility.get_nodes_with_type(nodes, "TexImage")
-=======
             image_node = Utility.get_nodes_with_type(nodes, "ShaderNodeTexImage")
->>>>>>> 47df595c
             if image_node and len(image_node) == 1:
                 image_node = image_node[0]
             else:
